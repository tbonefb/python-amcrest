"""Amcrest system module."""
# This program is free software; you can redistribute it and/or modify
# it under the terms of the GNU General Public License as published by
# the Free Software Foundation, version 2 of the License.
#
# This program is distributed in the hope that it will be useful,
# but WITHOUT ANY WARRANTY; without even the implied warranty of
# MERCHANTABILITY or FITNESS FOR A PARTICULAR PURPOSE.  See the
# GNU General Public License for more details.
#
# vim:sw=4:ts=4:et

from datetime import datetime
from typing import Optional, Tuple

from .http import Http
from .utils import date_to_str, pretty, str_to_date


class System(Http):
    """Amcrest system class."""

    @property
    def current_time(self) -> datetime:
        ret = self.command("global.cgi?action=getCurrentTime")
        date_str = pretty(ret.content.decode())
        return str_to_date(date_str)

    @current_time.setter
    def current_time(self, date_value: datetime) -> bool:
        """
        According with API:
            The time format is "Y-M-D H-m-S". It is not be effected by Locales.
            TimeFormat in SetLocalesConfig

        Params:
            date = "Y-M-D H-m-S"
            Example: 2016-10-28 13:48:00

        Return: True
        """
        date_str = date_to_str(date_value)
        ret = self.command(f"global.cgi?action=setCurrentTime&time={date_str}")

        return "ok" in ret.content.decode().lower()

    def __get_config(self, config_name: str) -> str:
        ret = self.command(
            f"configManager.cgi?action=getConfig&name={config_name}"
        )
        return ret.content.decode()

    @property
    def general_config(self) -> str:
        return self.__get_config("General")

    @property
    def version_http_api(self) -> str:
        ret = self.command("IntervideoManager.cgi?action=getVersion&Name=CGI")
        return ret.content.decode()

    @property
    def software_information(self) -> Tuple[str, str]:
        ret = self.command("magicBox.cgi?action=getSoftwareVersion")
        swinfo = ret.content.decode().strip()
        if "," in swinfo:
            version, build_date = swinfo.split(",")
        else:
            version, build_date = swinfo.split()
        _, _, version = build_date.rpartition("=")
        _, _, build_date = build_date.rpartition(":")
        return version, build_date

    @property
    def hardware_version(self) -> str:
        ret = self.command("magicBox.cgi?action=getHardwareVersion")
        return ret.content.decode().strip()

    @property
    def device_type(self) -> str:
        ret = self.command("magicBox.cgi?action=getDeviceType")
        return pretty(ret.content.decode())

    @property
    def serial_number(self) -> str:
        ret = self.command("magicBox.cgi?action=getSerialNo")
        return pretty(ret.content.decode())

    @property
    def machine_name(self) -> str:
        ret = self.command("magicBox.cgi?action=getMachineName")
        return pretty(ret.content.decode())

    @property
    def system_information(self) -> str:
        """System information

        Including serial number, device type, processor, and serial.
        """
        ret = self.command("magicBox.cgi?action=getSystemInfo")
        return ret.content.decode()

    @property
    def vendor_information(self) -> str:
        ret = self.command("magicBox.cgi?action=getVendor")
        return ret.content.decode().strip()

    @property
    def onvif_information(self) -> str:
        ret = self.command(
            "IntervideoManager.cgi?action=getVersion&Name=Onvif"
        )
        return ret.content.decode().strip()

    def config_backup(self, filename: Optional[str] = None) -> Optional[str]:
        ret = self.command("Config.backup?action=All")

        if not ret:
            return None

        if filename:
            with open(filename, "w+") as cfg:
                cfg.write(ret.content.decode())
            return None

        return ret.content.decode()

    @property
    def device_class(self) -> str:
        """
        During the development, device IP2M-841B didn't
        responde for this call, adding it anyway.
        """
        ret = self.command("magicBox.cgi?action=getDeviceClass")
        return pretty(ret.content.decode())

    def shutdown(self) -> str:
        """
        From the testings, shutdown acts like "reboot now"
        """
        ret = self.command("magicBox.cgi?action=shutdown")
        return ret.content.decode()

    def reboot(self, delay: Optional[int] = None) -> str:
        cmd = "magicBox.cgi?action=reboot"

        if delay:
            cmd += f"&delay={delay}"

        ret = self.command(cmd)
<<<<<<< HEAD
        return ret.content.decode('utf-8')

    def onvif_login_check(self, setCheck=False):
        if setCheck:
            cmd = "configManager.cgi?action=setConfig"
            cmd += "&UserGlobal.OnvifLoginCheck=true"
        else:
            cmd = "configManager.cgi?action=setConfig"
            cmd += "&UserGlobal.OnvifLoginCheck=false"
        ret = self.command(cmd)

        return ret.content.decode('utf-8')
=======
        return ret.content.decode()
>>>>>>> 35448875
<|MERGE_RESOLUTION|>--- conflicted
+++ resolved
@@ -148,19 +148,15 @@
             cmd += f"&delay={delay}"
 
         ret = self.command(cmd)
-<<<<<<< HEAD
-        return ret.content.decode('utf-8')
+        return ret.content.decode()
 
     def onvif_login_check(self, setCheck=False):
-        if setCheck:
-            cmd = "configManager.cgi?action=setConfig"
-            cmd += "&UserGlobal.OnvifLoginCheck=true"
-        else:
-            cmd = "configManager.cgi?action=setConfig"
-            cmd += "&UserGlobal.OnvifLoginCheck=false"
+        """
+        Allows the other non-admin accounts to use ONVIF.
+        Currently only the 'admin' account can use ONVIF.
+        """
+        cmd = 'configManager.cgi?action=setConfig'
+        cmd += "&UserGlobal.OnvifLoginCheck={0}".format(str(setCheck))
         ret = self.command(cmd)
 
-        return ret.content.decode('utf-8')
-=======
-        return ret.content.decode()
->>>>>>> 35448875
+        return ret.content.decode()