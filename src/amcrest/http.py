# -*- coding: utf-8 -*-
#
# This program is free software; you can redistribute it and/or modify
# it under the terms of the GNU General Public License as published by
# the Free Software Foundation, version 2 of the License.
#
# This program is distributed in the hope that it will be useful,
# but WITHOUT ANY WARRANTY; without even the implied warranty of
# MERCHANTABILITY or FITNESS FOR A PARTICULAR PURPOSE.  See the
# GNU General Public License for more details.
#
# vim:sw=4:ts=4:et
import logging
import re
import socket
import threading

import requests
from requests.adapters import HTTPAdapter
from urllib3.connection import HTTPConnection

from .exceptions import CommError, LoginError
from .utils import clean_url, pretty

from .audio import Audio
from .event import Event
from .log import Log
from .media import Media
from .motion_detection import MotionDetection
from .nas import Nas
from .network import Network
from .ptz import Ptz
from .record import Record
from .snapshot import Snapshot
from .special import Special
from .storage import Storage
from .system import System
from .user_management import UserManagement
from .video import Video

from .config import (
    KEEPALIVE_COUNT,
    KEEPALIVE_IDLE,
    KEEPALIVE_INTERVAL,
    MAX_RETRY_HTTP_CONNECTION,
    TIMEOUT_HTTP_PROTOCOL,
)

_LOGGER = logging.getLogger(__name__)

_KEEPALIVE_OPTS = HTTPConnection.default_socket_options + [
    (socket.SOL_SOCKET, socket.SO_KEEPALIVE, 1),
]
# On some systems TCP_KEEP* are not defined in socket.
try:
    _KEEPALIVE_OPTS += [
        (socket.IPPROTO_TCP, socket.TCP_KEEPIDLE, KEEPALIVE_IDLE),
        (socket.IPPROTO_TCP, socket.TCP_KEEPINTVL, KEEPALIVE_INTERVAL),
        (socket.IPPROTO_TCP, socket.TCP_KEEPCNT, KEEPALIVE_COUNT),
    ]
except AttributeError:
    pass


class SOHTTPAdapter(HTTPAdapter):
    """HTTPAdapter with support for socket options."""
    def __init__(self, *args, **kwargs):
        self.socket_options = kwargs.pop("socket_options", None)
        super(SOHTTPAdapter, self).__init__(*args, **kwargs)

    def init_poolmanager(self, *args, **kwargs):
        if self.socket_options is not None:
            kwargs["socket_options"] = self.socket_options
        super(SOHTTPAdapter, self).init_poolmanager(*args, **kwargs)


# pylint: disable=too-many-ancestors
class Http(System, Network, MotionDetection, Snapshot,
           UserManagement, Event, Audio, Record, Video,
           Log, Ptz, Special, Storage, Nas, Media):

    def __init__(self, host, port, user,
                 password, verbose=True, protocol='http', ssl_verify=True,
                 retries_connection=None, timeout_protocol=None):

        self._token_lock = threading.Lock()
        self._cmd_id_lock = threading.Lock()
        self._cmd_id = 0
        self._host = clean_url(host)
        self._port = port
        self._user = user
        self._password = password
        self._verbose = verbose
        self._protocol = protocol
        self._verify = ssl_verify
        self._base_url = self.__base_url()

        self._retries_default = (
            retries_connection if retries_connection is not None
            else MAX_RETRY_HTTP_CONNECTION)
        self._timeout_default = timeout_protocol or TIMEOUT_HTTP_PROTOCOL

        self._token = None
        self._name = None
        self._serial = None

    def _generate_token(self):
        """Create authentation to use with requests."""
        cmd = 'magicBox.cgi?action=getMachineName'
        _LOGGER.debug('%s Trying Basic Authentication', self)
        self._token = requests.auth.HTTPBasicAuth(self._user, self._password)
        try:
            try:
                resp = self._command(cmd).content.decode('utf-8')
            except LoginError:
                _LOGGER.debug('%s Trying Digest Authentication', self)
                self._token = requests.auth.HTTPDigestAuth(
                    self._user, self._password)
                resp = self._command(cmd).content.decode('utf-8')
        except CommError:
            self._token = None
            raise

        # check if user passed
        result = resp.lower()
        if 'invalid' in result or 'error' in result:
            _LOGGER.debug('%s Result from camera: %s', self,
                          resp.strip().replace('\r\n', ': '))
            self._token = None
            raise LoginError('Invalid credentials')

        self._name = pretty(resp.strip())

        _LOGGER.debug('%s Retrieving serial number', self)
        self._serial = pretty(self._command(
            'magicBox.cgi?action=getSerialNo').content.decode('utf-8').strip())

    def __repr__(self):
        """Default object representation."""
        return "<{0}:{1}>".format(self._name, self._serial)

    def as_dict(self):
        """Callback for __dict__."""
        cdict = self.__dict__.copy()
        redacted = '**********'
        cdict['_token'] = redacted
        cdict['_password'] = redacted
        return cdict

    # Base methods
    def __base_url(self, param=""):
        return '%s://%s:%s/cgi-bin/%s' % (self._protocol, self._host,
                                          str(self._port), param)

    def get_base_url(self):
        return self._base_url

    def command(self, *args, **kwargs):
        """
        Args:
            cmd - command to execute via http
            retries - maximum number of retries each connection should attempt
            timeout_cmd - timeout
            stream - if True do not download entire response immediately
        """
        with self._token_lock:
            if not self._token:
                self._generate_token()
        return self._command(*args, **kwargs)

    def _command(self, cmd, retries=None, timeout_cmd=None, stream=False):
        url = self.__base_url(cmd)
        with self._cmd_id_lock:
            cmd_id = self._cmd_id = self._cmd_id + 1
        _LOGGER.debug("%s HTTP query %i: %s", self, cmd_id, url)
        if retries is None:
            retries = self._retries_default
        timeout = timeout_cmd or self._timeout_default
        with requests.Session() as session:
            try:
                use_keepalive = timeout[0] is None or timeout[1] is None
            except TypeError:
                use_keepalive = timeout is None
            if use_keepalive:
                session.mount(
                    "{0}://".format(self._protocol),
                    SOHTTPAdapter(socket_options=_KEEPALIVE_OPTS),
                )
<<<<<<< HEAD
                _LOGGER.debug('Completed with status_code %s, content \n%s',
                              resp.status_code, resp.content)
                if resp.status_code == 401:
                    raise LoginError
                resp.raise_for_status()
            except requests.RequestException as error:
                msg = re.sub(r'at 0x[0-9a-fA-F]+', 'at ADDRESS', repr(error))
                if loop > retries:
=======
            for loop in range(1, 2 + retries):
                _LOGGER.debug("%s Running query %i attempt %s", self, cmd_id, loop)
                try:
                    resp = session.get(
                        url,
                        auth=self._token,
                        stream=stream,
                        timeout=timeout,
                        verify=self._verify,
                    )
                    if resp.status_code == 401:
                        _LOGGER.debug(
                            "%s Query %i: Unauthorized (401)", self, cmd_id)
                        self._token = None
                        raise LoginError
                    resp.raise_for_status()
                except requests.RequestException as error:
>>>>>>> c491a11e
                    _LOGGER.debug(
                        "%s Query %i failed due to error: %r", self, cmd_id, error)
                    if loop > retries:
                        raise CommError(error)
                    msg = re.sub(r'at 0x[0-9a-fA-F]+', 'at ADDRESS', repr(error))
                    _LOGGER.warning("%s Trying again due to error: %s", self, msg)
                    continue
                else:
                    break

        _LOGGER.debug("%s Query %i worked. Exit code: <%s>",
                      self, cmd_id, resp.status_code)
        return resp

    def command_audio(self, cmd, file_content, http_header,
                      timeout=None):
        with self._token_lock:
            if not self._token:
                self._generate_token()
        url = self.__base_url(cmd)
        try:
            requests.post(
                url,
                files=file_content,
                auth=self._token,
                headers=http_header,
                timeout=timeout or self._timeout_default
            )
        except requests.exceptions.ReadTimeout:
            pass<|MERGE_RESOLUTION|>--- conflicted
+++ resolved
@@ -186,16 +186,6 @@
                     "{0}://".format(self._protocol),
                     SOHTTPAdapter(socket_options=_KEEPALIVE_OPTS),
                 )
-<<<<<<< HEAD
-                _LOGGER.debug('Completed with status_code %s, content \n%s',
-                              resp.status_code, resp.content)
-                if resp.status_code == 401:
-                    raise LoginError
-                resp.raise_for_status()
-            except requests.RequestException as error:
-                msg = re.sub(r'at 0x[0-9a-fA-F]+', 'at ADDRESS', repr(error))
-                if loop > retries:
-=======
             for loop in range(1, 2 + retries):
                 _LOGGER.debug("%s Running query %i attempt %s", self, cmd_id, loop)
                 try:
@@ -213,7 +203,6 @@
                         raise LoginError
                     resp.raise_for_status()
                 except requests.RequestException as error:
->>>>>>> c491a11e
                     _LOGGER.debug(
                         "%s Query %i failed due to error: %r", self, cmd_id, error)
                     if loop > retries:
